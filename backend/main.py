from __future__ import annotations
<<<<<<< HEAD

import logging
from pathlib import Path

=======
import logging
from pathlib import Path
>>>>>>> dcabc124
from fastapi import FastAPI
from fastapi.staticfiles import StaticFiles

from backend.api import users
from backend.services import google_drive

logger = logging.getLogger(__name__)

app = FastAPI(title="Diriyah Brain Stub Backend")

app.include_router(users.router, prefix="/api")

@app.get("/health")
def health() -> dict[str, object]:
    drive_details = google_drive.drive_stub_details()
    drive_payload = {**drive_details, "error": drive_details.get("detail")}
    return {"status": "ok", "drive": drive_payload}

FRONTEND_DIST = Path(__file__).resolve().parent.parent / "frontend_dist"

<<<<<<< HEAD
    return {"status": "ok", "drive": drive_payload}


FRONTEND_DIST = Path(__file__).resolve().parent.parent / "frontend_dist"

=======
>>>>>>> dcabc124
if FRONTEND_DIST.exists():
    app.mount("/", StaticFiles(directory=FRONTEND_DIST, html=True), name="frontend")
else:
    logger.warning("Frontend build directory '%s' not found. Root requests will return the API JSON 404.", FRONTEND_DIST)<|MERGE_RESOLUTION|>--- conflicted
+++ resolved
@@ -1,13 +1,6 @@
 from __future__ import annotations
-<<<<<<< HEAD
-
 import logging
 from pathlib import Path
-
-=======
-import logging
-from pathlib import Path
->>>>>>> dcabc124
 from fastapi import FastAPI
 from fastapi.staticfiles import StaticFiles
 
@@ -28,14 +21,6 @@
 
 FRONTEND_DIST = Path(__file__).resolve().parent.parent / "frontend_dist"
 
-<<<<<<< HEAD
-    return {"status": "ok", "drive": drive_payload}
-
-
-FRONTEND_DIST = Path(__file__).resolve().parent.parent / "frontend_dist"
-
-=======
->>>>>>> dcabc124
 if FRONTEND_DIST.exists():
     app.mount("/", StaticFiles(directory=FRONTEND_DIST, html=True), name="frontend")
 else:
