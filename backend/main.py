--- conflicted
+++ resolved
@@ -76,7 +76,7 @@
     diagnostics = google_drive.drive_stub_diagnostics()
     return {"status": "ok", "drive": diagnostics}
 
-<<<<<<< HEAD
+ codex/clean-conflicts-from-drive-stub-diagnostics
 @app.on_event("startup")
 async def log_startup_state() -> None:
     """Emit startup diagnostics that help with Render debugging."""
@@ -109,7 +109,7 @@
         elif hint.get("env_var_set") is False:
             print("   ↳ GOOGLE_APPLICATION_CREDENTIALS environment variable is not set")
 
-=======
->>>>>>> ca106ae7
+
+         codex/implement-google-drive-service-stubs-and-tests
 # Keep this literal for tests:
 # app.include_router(users.router ...