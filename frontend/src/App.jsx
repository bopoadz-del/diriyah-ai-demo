--- conflicted
+++ resolved
@@ -18,13 +18,7 @@
             when iterating locally.
           </p>
           <div className="app__actions">
-<<<<<<< HEAD
-            <a className="app__link" href="/health">
-              Backend health check
-            </a>
-=======
             <a className="app__link" href="/health">Backend health check</a>
->>>>>>> dcabc124
             <a className="app__link" href="https://render.com/docs" target="_blank" rel="noreferrer">
               Render documentation
             </a>
