"""Utilities for tracking the project currently targeted by chat sessions."""

from __future__ import annotations

from dataclasses import dataclass
from typing import Any, Mapping, Optional

<<<<<<< HEAD
_UNSET: Any = object()
=======
_DEFAULT_PROJECT: MutableMapping[str, Any] = {"id": None, "collection": None}
_active_project: MutableMapping[str, Any] | None = None
>>>>>>> 2cfc12e5


@dataclass(frozen=True)
class ActiveProject:
    """Lightweight representation of the active project context."""

<<<<<<< HEAD
    id: Any | None = None
    collection: Any | None = None


_active_project: ActiveProject | None = None


def _coerce_to_active_project(
    project: ActiveProject | Mapping[str, Any] | Any,
    *,
    project_id: Optional[Any] = None,
    collection: Any = _UNSET,
) -> ActiveProject:
    """Normalize different project representations into an :class:`ActiveProject`."""

    id_value: Any | None = None
    collection_value: Any | None | Any = _UNSET

    if isinstance(project, ActiveProject):
        id_value = project.id
        collection_value = project.collection
    elif isinstance(project, Mapping):
        id_value = project.get("id")
        if "collection" in project:
            collection_value = project.get("collection")
    elif project is not None:
        id_value = project

    if project_id is not None:
        id_value = project_id

    if collection is not _UNSET:
        collection_value = collection

    if collection_value is _UNSET:
        collection_value = None

    return ActiveProject(id=id_value, collection=collection_value)
=======
    if project is None:
        base: MutableMapping[str, Any] = {}
    elif isinstance(project, Mapping):
        base = dict(project)
    else:
        base = {"id": project}

    normalized = dict(_DEFAULT_PROJECT)
    normalized.update(base)
    normalized.setdefault("id", None)
    normalized.setdefault("collection", None)
    return normalized
>>>>>>> 2cfc12e5


def set_active_project(
    project: ActiveProject | Mapping[str, Any] | Any = None,
    *,
    project_id: Optional[Any] = None,
    collection: Any = _UNSET,
) -> None:
    """Persist the active project payload used by chat interactions.

    The stored payload always exposes ``id`` and ``collection`` keys so that
    downstream consumers can depend on a consistent structure. Callers may
    provide the entire mapping or override individual fields via keyword
    arguments. Invoking ``set_active_project()`` with no arguments resets the
    payload to ``{"id": None, "collection": None}``.
    """

    global _active_project

    if project is None and project_id is None and collection is _UNSET:
        _active_project = None
        return

<<<<<<< HEAD
    _active_project = _coerce_to_active_project(
        project if project is not None else {},
        project_id=project_id,
        collection=collection,
    )
=======
    normalized = _normalize_project(project)

    if project_id is not None:
        normalized["id"] = project_id

    if collection is not None or "collection" not in normalized:
        normalized["collection"] = collection
>>>>>>> 2cfc12e5


def get_active_project() -> ActiveProject | None:
    """Return information about the active project."""

    return _active_project

<<<<<<< HEAD
=======
    if _active_project is None:
        return dict(_DEFAULT_PROJECT)
>>>>>>> 2cfc12e5

__all__ = ["ActiveProject", "get_active_project", "set_active_project"]<|MERGE_RESOLUTION|>--- conflicted
+++ resolved
@@ -3,21 +3,15 @@
 from __future__ import annotations
 
 from dataclasses import dataclass
-from typing import Any, Mapping, Optional
-
-<<<<<<< HEAD
-_UNSET: Any = object()
-=======
+from typing import Any, Mapping, Option codex/update-project-handling-in-vector_memory
+_UNSET: Any = object(
 _DEFAULT_PROJECT: MutableMapping[str, Any] = {"id": None, "collection": None}
-_active_project: MutableMapping[str, Any] | None = None
->>>>>>> 2cfc12e5
+_active_project: MutableMapping[str, Any] | None = Non.  main
 
 
 @dataclass(frozen=True)
 class ActiveProject:
-    """Lightweight representation of the active project context."""
-
-<<<<<<< HEAD
+    """Lightweight representation of the active project context. codex/update-project-handling-in-vector_memory
     id: Any | None = None
     collection: Any | None = None
 
@@ -56,7 +50,6 @@
         collection_value = None
 
     return ActiveProject(id=id_value, collection=collection_value)
-=======
     if project is None:
         base: MutableMapping[str, Any] = {}
     elif isinstance(project, Mapping):
@@ -69,7 +62,7 @@
     normalized.setdefault("id", None)
     normalized.setdefault("collection", None)
     return normalized
->>>>>>> 2cfc12e5
+         main
 
 
 def set_active_project(
@@ -92,33 +85,30 @@
     if project is None and project_id is None and collection is _UNSET:
         _active_project = None
         return
-
-<<<<<<< HEAD
+        codex/update-project-handling-in-vector_memory
     _active_project = _coerce_to_active_project(
         project if project is not None else {},
         project_id=project_id,
         collection=collection,
     )
-=======
+    
+     
     normalized = _normalize_project(project)
 
     if project_id is not None:
         normalized["id"] = project_id
 
     if collection is not None or "collection" not in normalized:
-        normalized["collection"] = collection
->>>>>>> 2cfc12e5
+        normalized["collection"] = collecti main
 
 
 def get_active_project() -> ActiveProject | None:
     """Return information about the active project."""
 
     return _active_project
-
-<<<<<<< HEAD
-=======
+  codex/update-project-handling-in-vector_memory
     if _active_project is None:
         return dict(_DEFAULT_PROJECT)
->>>>>>> 2cfc12e5
+   main
 
 __all__ = ["ActiveProject", "get_active_project", "set_active_project"]