fastapi==0.115.0
uvicorn==0.30.6
gunicorn==21.2.0
python-dotenv==1.0.1
sqlalchemy==2.0.35
psycopg2-binary==2.9.9
numpy==1.26.4
pandas==2.2.3
# Pin to a Python 3.10-compatible build; vanilla 0.7.0 wheels only exist for 3.11+
ifcopenshell==0.7.0.240627
ezdxf==1.2.0
spacy==3.7.5
en-core-web-sm @ https://github.com/explosion/spacy-models/releases/download/en_core_web_sm-3.7.1/en_core_web_sm-3.7.1-py3-none-any.whl
sentence-transformers==2.2.2
faiss-cpu==1.7.4
requests==2.32.3
httpx
aiofiles==24.1.0
python-multipart==0.0.9
openpyxl==3.1.5
reportlab==4.2.5
PyMuPDF==1.24.9
redis==5.0.8
chromadb==0.5.5
google-api-python-client==2.149.0
google-auth==2.35.0
google-auth-oauthlib==1.2.1
openai==0.28.1
PyPDF2==3.0.1
python-docx==1.1.0
python-pptx==0.6.23
rarfile==4.1
scikit-learn==1.5.2
pytest==8.2.0
langdetect==1.0.9
# Enable contextual translation support
deep-translator==1.11.4
<<<<<<< HEAD
=======
        codex/fix-dependency-installation-error-in-dockerfile-4ddnlz
# camel-tools first release publishing Python 3.11 wheels
camel-tools==1.5.7
transformers==4.44.2
   
>>>>>>> de9355ee
# First release publishing Python 3.11 wheels
camel-tools==1.5.7
# Pin transformers below 4.44 to satisfy camel-tools' upper bound while staying compatible with sentence-transformers.
transformers==4.43.4
<<<<<<< HEAD
=======
       main
>>>>>>> de9355ee
torch==2.4.1
boto3==1.35.28
PyJWT==2.9.0
passlib[bcrypt]==1.7.4
# Last release providing universal wheels
mapie==0.9.2
dowhy==0.11.1
        codex/fix-dependency-installation-error-in-dockerfile-4ddnlz
# causalml first release publishing Python 3.11 wheels
      
# First release publishing Python 3.11 wheels
   
causalml==0.15.5
networkx==3.3
statsmodels==0.14.2<|MERGE_RESOLUTION|>--- conflicted
+++ resolved
@@ -35,22 +35,22 @@
 langdetect==1.0.9
 # Enable contextual translation support
 deep-translator==1.11.4
-<<<<<<< HEAD
-=======
+        codex/fix-pip-installation-error-in-dockerfile
+
         codex/fix-dependency-installation-error-in-dockerfile-4ddnlz
 # camel-tools first release publishing Python 3.11 wheels
 camel-tools==1.5.7
 transformers==4.44.2
    
->>>>>>> de9355ee
+        main
 # First release publishing Python 3.11 wheels
 camel-tools==1.5.7
 # Pin transformers below 4.44 to satisfy camel-tools' upper bound while staying compatible with sentence-transformers.
-transformers==4.43.4
-<<<<<<< HEAD
-=======
+transformers==4.43.4   
+       codex/fix-pip-installation-error-in-dockerfile
+
        main
->>>>>>> de9355ee
+          main
 torch==2.4.1
 boto3==1.35.28
 PyJWT==2.9.0
