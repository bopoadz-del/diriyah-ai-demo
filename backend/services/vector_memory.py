<<<<<<< HEAD
from typing import Any, Dict, Optional


_active_project: Optional[Dict[str, Any]] = None


def set_active_project(project: Optional[Dict[str, Any]]):
    """Persist the currently active project.

    The active project is stored as a dictionary so that both the project
    identifier and any associated collection-like object can be retrieved by
    other services. Passing ``None`` clears the active project.
=======
"""In-memory storage for the currently active project."""

from __future__ import annotations

from typing import Any, Mapping, MutableMapping, Optional

_active_project: MutableMapping[str, Any] | None = None


def _normalize_project(project: Any) -> MutableMapping[str, Any]:
    """Normalize different project representations into a mutable mapping."""

    if project is None:
        return {}

    if isinstance(project, Mapping):
        return dict(project)

    # Fallback to treating the project as an identifier only.
    return {"id": project}


def set_active_project(
    project: Optional[Mapping[str, Any]] | Any = None,
    *,
    project_id: Optional[str] = None,
    collection: Any = None,
) -> None:
    """Persist information about the active project.

    The project can be supplied as a mapping containing arbitrary keys or as an
    identifier. Optional keyword arguments can override the ``id`` and
    ``collection`` entries to ensure callers receive a consistent structure.
>>>>>>> a9831c4b
    """

    global _active_project

<<<<<<< HEAD
    if project is None:
        _active_project = None
        return

    if isinstance(project, str):
        _active_project = {"id": project, "collection": None}
        return

    if not isinstance(project, dict):
        raise TypeError("project must be a mapping with 'id' and 'collection' keys")

    _active_project = {
        "id": project.get("id"),
        "collection": project.get("collection"),
    }


def get_active_project() -> Optional[Dict[str, Any]]:
    """Return the currently active project structure, if any."""

    return _active_project
=======
    normalized = _normalize_project(project)

    if project_id is not None:
        normalized["id"] = project_id

    if collection is not None:
        normalized["collection"] = collection

    _active_project = normalized


def get_active_project() -> MutableMapping[str, Any]:
    """Return information about the active project as a mapping."""

    if _active_project is None:
        return {}

    return _normalize_project(_active_project)
"""Utilities for tracking the project currently targeted by chat sessions."""

from __future__ import annotations

from typing import Any, Mapping

_DEFAULT_PROJECT_PAYLOAD = {"id": None, "collection": None}
_active_project_payload = dict(_DEFAULT_PROJECT_PAYLOAD)


def set_active_project(project: Mapping[str, Any] | None = None) -> None:
    """Set the in-memory active project payload.

    Parameters
    ----------
    project:
        A mapping describing the project context. The mapping should include an
        ``id`` entry as well as an optional ``collection`` used for semantic
        search. When ``None`` is provided the active project is cleared and the
        default payload with ``None`` values is restored.
    """

    global _active_project_payload

    payload = dict(_DEFAULT_PROJECT_PAYLOAD)
    if project:
        payload["id"] = project.get("id")
        payload["collection"] = project.get("collection")

    _active_project_payload = payload


def get_active_project() -> dict[str, Any]:
    """Return a shallow copy of the active project payload."""

    return dict(_active_project_payload)
"""In-memory storage for the currently active project."""

from __future__ import annotations

from typing import Any, Mapping, MutableMapping, Optional


_active_project: MutableMapping[str, Any] | None = None


def _normalize_project(project: Any) -> MutableMapping[str, Any]:
    """Normalize different project representations into a mutable mapping."""

    if project is None:
        return {}

    if isinstance(project, Mapping):
        return dict(project)

    # Fallback to treating the project as an identifier only.
    return {"id": project}


def set_active_project(
    project: Optional[Mapping[str, Any]] | Any = None,
    *,
    project_id: Optional[str] = None,
    collection: Any = None,
) -> None:
    """Persist information about the active project.

    The project can be supplied as a mapping containing arbitrary keys or as an
    identifier. Optional keyword arguments can override the ``id`` and
    ``collection`` entries to ensure callers receive a consistent structure.
    """

    global _active_project

    normalized = _normalize_project(project)

    if project_id is not None:
        normalized["id"] = project_id

    if collection is not None:
        normalized["collection"] = collection

    _active_project = normalized


def get_active_project() -> MutableMapping[str, Any]:
    """Return information about the active project as a mapping."""

    if _active_project is None:
        return {}

    return _normalize_project(_active_project)
>>>>>>> a9831c4b
<|MERGE_RESOLUTION|>--- conflicted
+++ resolved
@@ -1,4 +1,4 @@
-<<<<<<< HEAD
+ codex/update-active-project-storage-structure
 from typing import Any, Dict, Optional
 
 
@@ -11,7 +11,7 @@
     The active project is stored as a dictionary so that both the project
     identifier and any associated collection-like object can be retrieved by
     other services. Passing ``None`` clears the active project.
-=======
+
 """In-memory storage for the currently active project."""
 
 from __future__ import annotations
@@ -45,12 +45,12 @@
     The project can be supplied as a mapping containing arbitrary keys or as an
     identifier. Optional keyword arguments can override the ``id`` and
     ``collection`` entries to ensure callers receive a consistent structure.
->>>>>>> a9831c4b
+ main
     """
 
     global _active_project
 
-<<<<<<< HEAD
+codex/update-active-project-storage-structure
     if project is None:
         _active_project = None
         return
@@ -72,7 +72,7 @@
     """Return the currently active project structure, if any."""
 
     return _active_project
-=======
+
     normalized = _normalize_project(project)
 
     if project_id is not None:
@@ -183,4 +183,4 @@
         return {}
 
     return _normalize_project(_active_project)
->>>>>>> a9831c4b
+ main