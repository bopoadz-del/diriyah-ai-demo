--- conflicted
+++ resolved
@@ -3,10 +3,8 @@
   - type: web
     name: mba-backend-main
     env: python
-<<<<<<< HEAD
-    pythonVersion: 3.11.9
-=======
->>>>>>> ac89f288
+ codex/prepare-repo-for-final-render
+    pythonVersion: 3.11.>>>>>>> main
     plan: starter
     region: oregon
     branch: main
