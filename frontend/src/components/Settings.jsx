--- conflicted
+++ resolved
@@ -269,7 +269,7 @@
           ))}
         </div>
       </section>
-<<<<<<< HEAD
+      codex/enhance-rbac-with-granular-permissions
 
       <section className="space-y-4">
         <header>
@@ -287,9 +287,6 @@
             </article>
           ))}
         </div>
-      </section>
-=======
->>>>>>> dcf90e01
+      </section>  main
     </section>
-  );
-}+  )