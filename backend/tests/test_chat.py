--- conflicted
+++ resolved
@@ -9,13 +9,13 @@
 class _MockCollection:
     """Predictable collection used to validate chat integration."""
 
-<<<<<<< HEAD
+ codex/add-tests-for-active-project-in-chat
     def __init__(self) -> None:
         self.calls = []
 
     def query(self, *, query_texts, n_results):  # pragma: no cover - simple stub
         self.calls.append({"query_texts": query_texts, "n_results": n_results})
-=======
+
     def __init__(self):
 codex/add-tests-for-active-project-in-chat-y0qgyr
         self.queries: list[dict[str, object]] = []
@@ -23,7 +23,7 @@
     def query(self, *, query_texts, n_results):  # pragma: no cover - simple stub
         """Record the provided arguments and emit deterministic documents."""
 
-=======
+
         self.queries = []
 
  codex/add-tests-for-active-project-in-chat-ojreow
@@ -37,7 +37,7 @@
  main
  main
         self.queries.append({"query_texts": query_texts, "n_results": n_results})
->>>>>>> b738218d
+main
         return {"documents": [["Doc snippet"]]}
 
 
@@ -76,12 +76,40 @@
     finally:
         set_active_project(None)
 
+codex/add-tests-for-active-project-in-chat
+    try:
+        response = client.post("/api/chat", data={"message": "Hello"})
+    finally:
+        set_active_project(None)
+
+    assert response.status_code == 200
+
+    payload = response.json()
+    assert payload.get("context_docs", []) == []
+
+
+def test_chat_with_active_project_collection(client):
+    """Chat endpoint should return project context when collection is active."""
+
+    collection = _MockCollection()
+    set_active_project({"id": "proj-123", "collection": collection})
+
  codex/add-tests-for-active-project-in-chat-ojreow
+ main
 
     try:
         response = client.post("/api/chat", data={"message": "Hello"})
     finally:
         set_active_project(None)
+
+ codex/add-tests-for-active-project-in-chat
+    assert response.status_code == 200
+
+    payload = response.json()
+    assert payload["project_id"] == "proj-123"
+    assert payload["context_docs"] == ["Doc snippet"]
+    assert "proj-123" in payload["response"]
+    assert collection.calls == [{"query_texts": ["Hello"], "n_results": 3}]
 
  main
     assert response.status_code == 200
@@ -101,43 +129,14 @@
     finally:
         set_active_project(None)
 
-<<<<<<< HEAD
-    try:
-        response = client.post("/api/chat", data={"message": "Hello"})
-    finally:
-        set_active_project(None)
-
-    assert response.status_code == 200
-
-    payload = response.json()
-    assert payload.get("context_docs", []) == []
-
-
-def test_chat_with_active_project_collection(client):
-    """Chat endpoint should return project context when collection is active."""
-
-    collection = _MockCollection()
-    set_active_project({"id": "proj-123", "collection": collection})
-
-    try:
-        response = client.post("/api/chat", data={"message": "Hello"})
-    finally:
-        set_active_project(None)
-
-=======
->>>>>>> b738218d
     assert response.status_code == 200
 
     payload = response.json()
     assert payload["project_id"] == "proj-123"
     assert payload["context_docs"] == ["Doc snippet"]
-<<<<<<< HEAD
-    assert "proj-123" in payload["response"]
-    assert collection.calls == [{"query_texts": ["Hello"], "n_results": 3}]
-=======
  codex/add-tests-for-active-project-in-chat-y0qgyr
     assert "proj-123" in payload["response"]
 
     assert payload["response"].endswith("proj-123") main
     assert collection.queries == [{"query_texts": ["Hello"], "n_results": 3}]
->>>>>>> b738218d
+ main