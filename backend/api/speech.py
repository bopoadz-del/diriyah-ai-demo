--- conflicted
+++ resolved
@@ -1,4 +1,4 @@
-<<<<<<< HEAD
+codex/update-active-project-storage-structure
 from __future__ import annotations
 
 from fastapi import APIRouter
@@ -12,7 +12,7 @@
     """Return a stubbed response indicating the speech pipeline is mocked."""
 
     return {"status": "stubbed", "detail": "Speech pipeline not available in tests"}
-=======
+
 """Stub speech-to-text endpoint used for local development and tests."""
 
 from fastapi import APIRouter, File, UploadFile
@@ -23,4 +23,4 @@
 async def speech_to_text(project_id: str, file: UploadFile = File(...)) -> dict[str, str]:
     """Echo the uploaded filename to confirm the speech route is wired up."""
     return {"project_id": project_id, "filename": file.filename or ""}
->>>>>>> a9831c4b
+ main