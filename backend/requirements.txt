--- conflicted
+++ resolved
@@ -35,19 +35,19 @@
 langdetect==1.0.9
 deep-translator==1.11.4
 camel-tools==1.5.7  # First release publishing Python 3.11 wheels
-<<<<<<< HEAD
+        codex/fix-dependency-installation-error-in-dockerfile
 # Pin transformers below 4.44 to satisfy camel-tools' upper bound while staying compatible with sentence-transformers.
 transformers==4.43.4
-=======
+
 transformers==4.44.2
->>>>>>> fdf332c1
+       main
 torch==2.4.1
 boto3==1.35.28
 PyJWT==2.9.0
 passlib[bcrypt]==1.7.4
-<<<<<<< HEAD
+         codex/fix-dependency-installation-error-in-dockerfile
 mapie==0.9.2  # Last release providing universal wheels
-=======
+
       codex/fix-dependency-installation-error-in-dockerfile
 mapie==0.9.2  # Last release providing universal wheels
     
@@ -57,7 +57,7 @@
 mapie==0.9.2  # Pin to last release with Python 3.10 wheels
     main
      main
->>>>>>> fdf332c1
+       main
 dowhy==0.11.1
 causalml==0.15.5  # First release publishing Python 3.11 wheels
 networkx==3.3
