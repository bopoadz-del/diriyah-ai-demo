--- conflicted
+++ resolved
@@ -12,11 +12,11 @@
     def __init__(self):
         self.queries = []
 
-<<<<<<< HEAD
+codex/add-tests-for-active-project-in-chat-nr6q6k
     def query(self, *, query_texts, n_results):  # pragma: no cover - simple stub
-=======
+
     def query(self, query_texts, n_results):  # pragma: no cover - simple stub
->>>>>>> ae4f1bd0
+ main
         self.queries.append({"query_texts": query_texts, "n_results": n_results})
         return {"documents": [["Doc snippet"]]}
 
@@ -76,26 +76,6 @@
     assert response.status_code == 200
 
     payload = response.json()
-<<<<<<< HEAD
-=======
-    assert payload["context_docs"] == []
-
-
-def test_chat_with_active_project_collection(client):
-    """Chat endpoint should return project context when collection is active."""
-
-    collection = _MockCollection()
-    set_active_project({"id": "proj-123", "collection": collection})
-
-    try:
-        response = client.post("/api/chat", data={"message": "Hello"})
-    finally:
-        set_active_project(None)
-
-    assert response.status_code == 200
-
-    payload = response.json()
->>>>>>> ae4f1bd0
     assert payload["project_id"] == "proj-123"
     assert payload["context_docs"] == ["Doc snippet"]
     assert payload["response"].endswith("proj-123")
