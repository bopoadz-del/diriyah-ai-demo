from __future__ import annotations

from fastapi import APIRouter

router = APIRouter()


<<<<<<< HEAD
_STUBBED_DIAGNOSE_RESPONSE: dict[str, str] = {
    "status": "error",
    "detail": "Drive diagnostics are not available in the stubbed environment.",
}


@router.get("/drive/diagnose")
def drive_diagnose() -> dict[str, str]:
    """Return a stubbed response representing drive diagnostics."""

    return _STUBBED_DIAGNOSE_RESPONSE


@router.get("/drive/diagnostics")
def drive_diagnostics() -> dict[str, str]:
    """Backward-compatible alias for legacy clients."""

    return _STUBBED_DIAGNOSE_RESPONSE
=======
@router.get("/drive/diagnose")
def drive_diagnose() -> dict[str, str]:
    """Return a stubbed response representing drive diagnostics."""

    return {
        "status": "error",
        "detail": "Drive diagnostics is not available in tests",
    }
>>>>>>> 72bbe3f4
<|MERGE_RESOLUTION|>--- conflicted
+++ resolved
@@ -5,7 +5,7 @@
 router = APIRouter()
 
 
-<<<<<<< HEAD
+ codex/add-/projects/scan-drive-endpoint
 _STUBBED_DIAGNOSE_RESPONSE: dict[str, str] = {
     "status": "error",
     "detail": "Drive diagnostics are not available in the stubbed environment.",
@@ -24,7 +24,7 @@
     """Backward-compatible alias for legacy clients."""
 
     return _STUBBED_DIAGNOSE_RESPONSE
-=======
+
 @router.get("/drive/diagnose")
 def drive_diagnose() -> dict[str, str]:
     """Return a stubbed response representing drive diagnostics."""
@@ -33,4 +33,4 @@
         "status": "error",
         "detail": "Drive diagnostics is not available in tests",
     }
->>>>>>> 72bbe3f4
+      main
